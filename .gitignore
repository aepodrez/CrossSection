--- conflicted
+++ resolved
@@ -14,7 +14,6 @@
 Results/
 Portfolios/Data/*
 Signals/Data/*
-<<<<<<< HEAD
 Signals/Logs/*
 Signals/pyData/*
 
@@ -36,16 +35,4 @@
 Signals/zzz-archive/*
 Signals/Journal/*
 Signals/StataDocs/*
-.claude/
-=======
-
-*.html
-
-.gitignore
-
-# macOS finder
-.DS_Store
-
-# credentials
-.env
->>>>>>> 204a3176
+.claude/