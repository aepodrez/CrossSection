# Open source cross sectional asset pricing

This repo accompanies our paper:
[Chen and Zimmermann (2021), "Open source cross-sectional asset pricing"](https://papers.ssrn.com/sol3/papers.cfm?abstract_id=3604626)

If you use data or code based on our work, please cite the paper: 

~~~
@article{ChenZimmermann2021,
  title={Open Source Cross Sectional Asset Pricing},
  author={Chen, Andrew Y. and Tom Zimmermann},
  journal={Critical Finance Review},
  year={Forthcoming}
}
~~~


----

## Data

If you are mostly interested in working with the data, we provide both stock-level signals (characteristics) and a bunch of different portfolio implementations for direct download at [the dedicated data page](https://www.openassetpricing.com).  

However, this repo may still be useful for understanding the data.  For example, if you want to know exactly how we construct BrandInvest (Belo, Lin, and Vitorino 2014), you can just open up `BrandInvest.do` in the repo's webpage for [Signals/Code/Predictors/](https://github.com/OpenSourceAP/CrossSection/tree/master/Signals/Code/Predictors)

----

## Code 

The code is separated into three folders:

1. `Signals/Code/` Downloads data from WRDS and elsewhere.  Constructs stock-level signals (characteristics) and ouputs to `Signals/Data/`.  Mostly written in Stata.
2. `Portfolios/Code/` Takes in signals from `Signals/Data/` and outputs portfolios to `Portfolios/Data/`.  Entirely in R.
3. `Shipping/Code/` You shouldn't need this.  We use this to prepare data for sharing.

We separate the code so you can choose which parts you want to run.  If you only want to create signals, you can run the files in `Signals/Code/` and then do your thing.  If you just want to create portfolios, you can skip `Signals/Code/` by directly downloading its output via the [data page](https://www.openassetpricing.com/).  The whole thing is about 15,000 lines, so you might want to pick your battles.

More details are below.

### 1. Signals/Code/

`master.do` runs everything.  It calls every .do file in the following folders:

* `DataDownloads/` downloads data from WRDS and elsewhere
* `Predictors/` construct stock-level predictors and outputs to `Signals/Data/Predictors/`
* `Placebos/` constructs "not predictors" and "indirect evidence" signals and outputs to `Signals/Data/Placebos/` 

`master.do` employs exception handling so if any of these .do files errors out (due to lack of a subscription, code being out of date, etc), it'll keep running and output as much as it can.

The whole thing takes roughly 24 hours, but the predictors will be done much sooner, probably within 12 hours.  You can keep track of how it's going by checking out the log files in `Signals/Logs/`.

#### Minimal Setup

In master.do, set `pathProject` to the root directory of the project (where `SignalDoc.csv` is located) and `wrdsConnection` to the name you selected for your ODBC connection to WRDS (a.k.a. dsn).

If you don't have an ODBC connection to WRDS, you'll need to set it up.  WRDS provides instructions for [Windows users](https://wrds-www.wharton.upenn.edu/pages/support/programming-wrds/programming-stata/stata-from-your-computer/) and for [WRDS cloud users](https://wrds-www.wharton.upenn.edu/pages/support/programming-wrds/programming-stata/stata-wrds-cloud/).  Note that `wrdsConnection` (name of the ODBC connection) in the WRDS cloud example is `"wrds-postgres"`.  If neither of these solutions works, please see our [troubleshooting wiki](https://github.com/OpenSourceAP/CrossSection/wiki/Troubleshooting).


#### Optional Setup

The minimal setup will allow you to produce the vast majority of signals.  And due to the exception handling in `master.do`, the code will run even if you're not set up to produce the remainder.

But if you want signals that use IBES, 13F, OptionMetrics, FRED, or a handful of other random signals, you'll want to do the following:

* For IBES, 13F, OptionMetrics, and bid-ask-spread signals: Run `Signals/Code/PrepScripts/master.sh` on the WRDS Cloud, and download the output to `Signals/Data/Prep/`.  See `master.sh` for more details.   <ins>The most important part of this optional setup is the construction of `iclink.csv`</ins>, which allows for merging of IBES and CRSP data.  The code here relies heavily on code by Luis Palacios, Rabih Moussawi, Denys Glushkov, Stacey Jacobsen, Craig Holden, Mihail Velikov, Shane Corwin, and Paul Schultz.

* For signals that use the VIX, inflation, or broker-dealer leverage, you will need to [request an API key from FRED](https://research.stlouisfed.org/docs/api/api_key.html). Before you run the download scripts, save your API key in Stata (either via the context menu or via `set fredkey`).  See [this Stata blog entry](
https://blog.stata.com/2017/08/08/importing-data-with-import-fred/) for more details.

* For signals that use patent citations, BEA input-output tables, or Compustat customer data, the code uses Stata to call R scripts, and thus this may need some setup.  If you're on a Windows machine, you will need to point `master.do` to your R installation, by setting `RSCRIPT_PATH` to the path of `Rscript.exe`.  If you're on linux, you will need to just make sure that the `rscript` command is executable from the shell.

<<<<<<< HEAD
* For signals that use ffind.ado signal, the automatic download in `Signals/Code/settings.do` no longer works. STATA doesn't "speak" well with https using "net install". Please manually download ffind.ado into your home directorie's `ado/personal/per/` folder from [Judson Caskey Google Drive](https://drive.google.com/drive/folders/1siOpyI0hiF7B4GTRzO2TEAtoi97kmLgh). You may find your `/per` directory by typing "personal" into your STATA command line. More detailed instructions on [Kai Chen's blog post](http://kaichen.work/?p=294). Affected scripts are `Predictors/IndRetBig.do`, `Predictors/Frontier.do`, and `Predictors/EarnSupBig.do`. 
=======
* For signals that use ffind.ado signal, the automatic download in `Signals/Code/settings.do` no longer works. STATA doesn't "speak" well with https. Please manually download ffind.ado into your home directorie's `ado/personal/per/` folder from [Judson Caskey Google Drive](https://drive.google.com/drive/folders/1siOpyI0hiF7B4GTRzO2TEAtoi97kmLgh). You may find your `/per` directory by typing "personal" into your STATA command line. More detailed instructions on [Kai Chen's blog post](http://kaichen.work/?p=294). Affected scripts are `Predictors/IndRetBig.do`, `Predictors/Frontier.do`, and `Predictors/EarnSupBig.do`. 
>>>>>>> 5e7a584a

### 2. Portfolios/Code/

`master.R` runs everything. It:

1. Takes in signal data located in `Signals/Data/Predictors/` and `Signals/Data/Placebos/`
2. Outputs portfolio data to `Portfolios/Data/Portfolios/`
3. Outputs exhibits found in the paper to `Results/`

It also uses `SignalDoc.csv` as a guide for how to run the portfolios.

By default the code skips the daily portfolios (`skipdaily = T`), and takes about 8 hours, assuming you examine all 300 or so signals.  However, the baseline portfolios (based on predictability results in the original papers) will be done in just 30 minutes. You can keep an eye on how it's going by checking the csvs outputted to `Portfolios/Data/Portfolios/`.  Every 30 minutes or so the code should output another set of portfolios.  Adding the daily portfolios (`skipdaily = F`) takes an additional 12ish hours.

#### Minimal Setup

All you need to do is set `pathProject` in `master.R` to the project root directory (where `SignalDoc.csv` is).  Then `master.R` will create portfolios for Price, Size, and STreversal in `Portfolios/Data/Portfolios/`.

#### Probable Setup

You probably want more than Price, Size, and STreversal portfolios, and so you probably want to set up more signal data before you run `master.R`.  

There are a couple ways to set up this signal data:

* Run the code in `Signals/Code/` (see above)
* Download `Firm Level Characteristics/Full Sets/PredictorsIndiv.zip` and `Firm Level Characteristics/Full Sets/PlacebosIndiv.zip` via the [data page](https://sites.google.com/site/chenandrewy/open-source-ap) and unzip to `Signals/Data/Predictors/` and `Signals/Data/Placebos/`
* Download only some selected csvs via the [data page](https://sites.google.com/site/chenandrewy/open-source-ap) and place in `Signals/Data/Predictors/` (e.g. just download `BM.csv`, `AssetGrowth.csv`, and `EarningsSurprise.csv` and put them in `Signals/Data/Predictors/`).


### 3. Shipping/Code/

This code zips up the data, makes some quality checks, and copies files for uploading to Gdrive.  You shouldn't need to use this but we keep it with the rest of the code for replicability.

----

## Stata and R Setup

Stata code was tested on both Windows and Linux.  Linux was Ubuntu 18.04.5 running Stata 16.1.

R code was tested on 

* Windows 10, Rstudio Version 1.4.1106, R 4.0.5, and Rtools 4.0.0
* Ubuntu 18.04.5, EMACS 26.1, ESS 17.11, and R 4.0.2

To install the Windows R setup

1. Download and install R from https://cran.r-project.org/bin/windows/base/old/
2. Download and install Rtools from https://cran.r-project.org/bin/windows/Rtools/history.html
3. Download and install Rstudio from https://www.rstudio.com/products/rstudio/download/
4. Add Rtools to path by running in R: `writeLines('PATH="${RTOOLS40_HOME}\\usr\\bin;${PATH}"', con = "~/.Renviron")` 
	see	https://cran.r-project.org/bin/windows/Rtools/


----

## Git Integration
If you use RStudio, take a look at [Hendrik Bruns' guide](https://www.hendrikbruns.tk/post/using-rstudio-and-git-version-control/) to set up version control.

As a stand-alone client for Windows, we recommend [Sourcetree](https://www.sourcetreeapp.com/).

If you use Git, you should definitely add the following lines to .gitignore:

```
Signals/Data/**
Shipping/Data/**
Portfolios/Data/**
```

These folders contain a ton of data and will make Git slow to a crawl or crash.



----

## Contribute

Please let us know if you find typos in the code or think that we should add additional signals. You can let us know about any suggested changes via pull requests for this repo. We will keep the code up to date for other researchers to use it.


<|MERGE_RESOLUTION|>--- conflicted
+++ resolved
@@ -69,11 +69,8 @@
 
 * For signals that use patent citations, BEA input-output tables, or Compustat customer data, the code uses Stata to call R scripts, and thus this may need some setup.  If you're on a Windows machine, you will need to point `master.do` to your R installation, by setting `RSCRIPT_PATH` to the path of `Rscript.exe`.  If you're on linux, you will need to just make sure that the `rscript` command is executable from the shell.
 
-<<<<<<< HEAD
 * For signals that use ffind.ado signal, the automatic download in `Signals/Code/settings.do` no longer works. STATA doesn't "speak" well with https using "net install". Please manually download ffind.ado into your home directorie's `ado/personal/per/` folder from [Judson Caskey Google Drive](https://drive.google.com/drive/folders/1siOpyI0hiF7B4GTRzO2TEAtoi97kmLgh). You may find your `/per` directory by typing "personal" into your STATA command line. More detailed instructions on [Kai Chen's blog post](http://kaichen.work/?p=294). Affected scripts are `Predictors/IndRetBig.do`, `Predictors/Frontier.do`, and `Predictors/EarnSupBig.do`. 
-=======
-* For signals that use ffind.ado signal, the automatic download in `Signals/Code/settings.do` no longer works. STATA doesn't "speak" well with https. Please manually download ffind.ado into your home directorie's `ado/personal/per/` folder from [Judson Caskey Google Drive](https://drive.google.com/drive/folders/1siOpyI0hiF7B4GTRzO2TEAtoi97kmLgh). You may find your `/per` directory by typing "personal" into your STATA command line. More detailed instructions on [Kai Chen's blog post](http://kaichen.work/?p=294). Affected scripts are `Predictors/IndRetBig.do`, `Predictors/Frontier.do`, and `Predictors/EarnSupBig.do`. 
->>>>>>> 5e7a584a
+
 
 ### 2. Portfolios/Code/
 
